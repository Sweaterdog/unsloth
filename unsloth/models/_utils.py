# Copyright 2023-present Daniel Han-Chen & the Unsloth team. All rights reserved.
#
# Licensed under the Apache License, Version 2.0 (the "License");
# you may not use this file except in compliance with the License.
# You may obtain a copy of the License at
#
#     http://www.apache.org/licenses/LICENSE-2.0
#
# Unless required by applicable law or agreed to in writing, software
# distributed under the License is distributed on an "AS IS" BASIS,
# WITHOUT WARRANTIES OR CONDITIONS OF ANY KIND, either express or implied.
# See the License for the specific language governing permissions and
# limitations under the License.

<<<<<<< HEAD
__version__ = "2024.11.8"
=======
__version__ = "2024.11.9"
>>>>>>> 228b3cf4

__all__ = [
    "prepare_model_for_kbit_training",
    "xformers",
    "xformers_attention",
    "xformers_version",
    "__version__",
    "HAS_FLASH_ATTENTION",
    "HAS_FLASH_ATTENTION_SOFTCAPPING",
    "PRE_CHECK",
    "platform_system",
    "patch_tokenizer",
    "get_statistics",
    "Unsloth_Offloaded_Gradient_Checkpointer",
    "offload_to_disk",
    "offload_input_embeddings",
    "offload_output_embeddings",
    "is_bfloat16_supported",
    "unsloth_offloaded_gradient_checkpoint",
    "torch_compile_options",
    "patch_linear_scaling",
    "patch_llama_rope_scaling",
    "check_nvidia",
    "create_boolean_mask",
    "torch_amp_custom_fwd",
    "torch_amp_custom_bwd",
    "accelerate_old_send_to_device",
    "accelerate_new_send_to_device",
    "patch_gradient_accumulation_fix",
    "patch_compiling_bitsandbytes",
    "patch_regional_compilation",
    "patch_layernorm",
    "patch_torch_compile",
    "patch_model_and_tokenizer",

    "patch_unsloth_gradient_checkpointing",
    "unpatch_unsloth_gradient_checkpointing",
    "patch_gradient_checkpointing",
    "unpatch_gradient_checkpointing",

    "HAS_CUT_CROSS_ENTROPY",
    "fused_linear_cross_entropy",
    "patch_unsloth_smart_gradient_checkpointing",
    "unpatch_unsloth_smart_gradient_checkpointing",
    "create_gradient_checkpointing_buffer",

    "patch_compiled_autograd",
    "process_vision_info",
    "unsloth_compile_transformers",
    "patch_fast_lora",
]

import torch
from typing import Union, Optional, List, Any, Callable, Tuple
from platform import system as platform_system
platform_system = platform_system()
import numpy as np
import warnings, subprocess, re, inspect, psutil, os, math
from packaging.version import Version

from unsloth_zoo.tokenizer_utils import (
    patch_tokenizer as _patch_tokenizer,
)
from unsloth_zoo.patching_utils import (
    patch_compiling_bitsandbytes,
    patch_layernorm,
    patch_torch_compile,
    patch_model_and_tokenizer,
    patch_compiled_autograd,
)
from unsloth_zoo.gradient_checkpointing import (
    Unsloth_Offloaded_Gradient_Checkpointer,
    unsloth_offloaded_gradient_checkpoint,
    patch_unsloth_gradient_checkpointing,
    unpatch_unsloth_gradient_checkpointing,

    Unsloth_Gradient_Checkpointer,
    unsloth_gradient_checkpoint,
    patch_gradient_checkpointing,
    unpatch_gradient_checkpointing,

    patch_unsloth_smart_gradient_checkpointing,
    unpatch_unsloth_smart_gradient_checkpointing,
    create_gradient_checkpointing_buffer,
)
from unsloth_zoo.loss_utils import (
    HAS_CUT_CROSS_ENTROPY,
    fused_linear_cross_entropy,
)
from unsloth_zoo.vision_utils import (
    process_vision_info,
)
from unsloth_zoo.compiler import (
    get_transformers_model_type,
    unsloth_compile_transformers as _unsloth_compile_transformers,
)

# =============================================
# Disable some warnings which can get annoying
warnings.filterwarnings(action = "ignore", category = UserWarning,    module = "torch")
warnings.filterwarnings(action = "ignore", category = UserWarning,    module = "huggingface_hub")
warnings.filterwarnings(action = "ignore", category = FutureWarning,  module = "huggingface_hub")
warnings.filterwarnings(action = "ignore", category = UserWarning,    module = "trl")
warnings.filterwarnings(action = "ignore", category = FutureWarning,  module = "trl")
warnings.filterwarnings(action = "ignore", category = FutureWarning,  module = "xformers")
warnings.filterwarnings(action = "ignore", category = RuntimeWarning, module = "subprocess")
warnings.filterwarnings(action = "ignore", category = UserWarning,    module = "transformers")
warnings.filterwarnings(action = "ignore", category = FutureWarning,  module = "accelerate")
warnings.filterwarnings(action = "ignore", category = RuntimeWarning, module = "multiprocessing")
warnings.filterwarnings(action = "ignore", category = RuntimeWarning, module = "multiprocess")

# Stop "Special tokens have been added in the vocabulary, ..."
import logging
logging.getLogger("transformers.tokenization_utils_base").setLevel(logging.CRITICAL+1)

# Ignore logging messages
class HideLoggingMessage(logging.Filter):
    def __init__(self, text): self.text = text
    def filter(self, x): return not (self.text in x.getMessage())
pass

# The speedups for torchdynamo mostly come wih GPU Ampere or higher and which is not detected here.
from transformers.training_args import logger as transformers_training_args_logger
transformers_training_args_logger.addFilter(HideLoggingMessage("The speedups"))
del transformers_training_args_logger

# Using the default loss: `ForCausalLMLoss`.
try:
    from transformers.modeling_utils import logger as transformers_modeling_utils_logger
    transformers_modeling_utils_logger.addFilter(HideLoggingMessage("ForCausalLMLoss"))
    del transformers_modeling_utils_logger
except:
    pass

# The model weights are not tied. Please use the `tie_weights` method before using the `infer_auto_device` function.
try:
    from accelerate.utils.modeling import logger as accelerate_utils_modeling_logger
    accelerate_utils_modeling_logger.addFilter(HideLoggingMessage("The model weights are not tied"))
    del accelerate_utils_modeling_logger
except:
    pass

# Setting `pad_token_id` to `eos_token_id`
try:
    from transformers.generation.utils import logger as transformers_generation_utils_logger
    transformers_generation_utils_logger.addFilter(HideLoggingMessage("Setting `pad_token_id` to `eos_token_id`"))
    del transformers_generation_utils_logger
except:
    pass

# =============================================

# =============================================
# Edits all Config files to enable RoPE Scaling for all models

# Transformers had to update for Mistral Nemo 12b since Attention is (5120, 4096) now.
def patch_mistral_nemo_config(config):
    if "head_dim (" not in config:
        add_head_dim = "If it is not specified, will default to `8`.\n"\
            "        head_dim (`int`, *optional*, defaults to `hidden_size // num_attention_heads`):\n"\
            "            The attention head dimension."
        config = config.replace("If it is not specified, will default to `8`.", add_head_dim)

        add_head_dim = "num_key_value_heads=8,\n        head_dim=None,"
        config = config.replace("num_key_value_heads=8,", add_head_dim)

        add_head_dim = "self.sliding_window = sliding_window\n        self.head_dim = head_dim or hidden_size // num_attention_heads\n"
        config = config.replace("self.sliding_window = sliding_window", add_head_dim)
    pass
    return config
pass

from transformers import __version__ as transformers_version
from transformers import PretrainedConfig
model_architectures = ["llama", "mistral", "gemma", "gemma2", "qwen2",]

for model_name in model_architectures:
    config_filepath = f"transformers.models.{model_name}.configuration_{model_name}"
    model_filepath = f"transformers.models.{model_name}.modeling_{model_name}"
    config_filename = f"{model_name.title()}Config"
    exec(f"from {config_filepath} import {config_filename}", globals())

    try:
        config = inspect.getsource(eval(config_filename))
    except:
        continue
    if "rope_scaling" in config: continue
    config = re.sub(
        r"(\*\*kwargs)[\s]{0,}\,[\s]{0,}\)[\s]{0,}\:",
        r"rope_scaling=None,"\
        r"\n        **kwargs):\n"\
        r"\n        self.rope_scaling = rope_scaling\n",
        config,
    )

    # Just for Mistral Nemo
    if model_name == "mistral":
        if Version(transformers_version) <= Version("4.42.4"):
            config = patch_mistral_nemo_config(config)
    pass

    exec(config, globals())
    exec(f"import {config_filepath}", globals())
    exec(f"{config_filepath}.{config_filename} = {config_filename}", globals())
pass
# =============================================

# =============================================
# torch.cuda.amp.custom_fwd is deprecated >= 2.4
torch_version = torch.__version__
if Version(torch_version) < Version("2.4.0"):
    torch_amp_custom_fwd = torch.cuda.amp.custom_fwd
    torch_amp_custom_bwd = torch.cuda.amp.custom_bwd
else:
    torch_amp_custom_fwd = torch.amp.custom_fwd(device_type = "cuda")
    torch_amp_custom_bwd = torch.amp.custom_bwd(device_type = "cuda")
pass
# =============================================

# =============================================
# Fix KeyError: 'Cache only has 0 layers, attempted to access layer with index 0'
import transformers.cache_utils
if hasattr(transformers.cache_utils, "DynamicCache") and \
    transformers.cache_utils.DynamicCache.__getitem__.__name__ != "__cache_utils_getitem__":

    source = inspect.getsource(transformers.cache_utils.DynamicCache.__getitem__)
    start = source.find("def")
    spaces = start*" "
    source = source.split("\n")
    source = "\n".join(x[start:] for x in source)
    where = source.find("raise KeyError")
    source = source[:where] + \
        f"if len(self) == 0:\n{spaces}{spaces}"\
        "    raise RuntimeError('Unsloth: You must call `FastLanguageModel.for_inference(model)` before doing inference for Unsloth models.')\n" + \
        f"{spaces}{spaces}else:\n{spaces}{spaces}{spaces}" + source[where:]
    source = source.replace("__getitem__", "__cache_utils_getitem__", 1)
    exec(source)
    transformers.cache_utils.DynamicCache.__getitem__ = __cache_utils_getitem__
pass
# =============================================

# =============================================
# Weird Databricks errors
from transformers.utils import is_openai_available
if is_openai_available():
    try:
        from openai import OpenAI
    except:
        print("Unsloth: OpenAI failed to import - ignoring for now.")
        import transformers.utils
        def _is_openai_available(): return False
        transformers.utils.is_openai_available = _is_openai_available
    pass
pass 

# =============================================
# Get Flash Attention v2 if Ampere (RTX 30xx, A100)
import bitsandbytes as bnb
from transformers import AutoTokenizer
from transformers.utils.import_utils import _is_package_available

major_version, minor_version = torch.cuda.get_device_capability()
SUPPORTS_BFLOAT16 = False
HAS_FLASH_ATTENTION = False
HAS_FLASH_ATTENTION_SOFTCAPPING = False

if major_version >= 8:
    SUPPORTS_BFLOAT16 = True
    if _is_package_available("flash_attn"):
        # Check for CUDA linking errors "undefined symbol: _ZNK3c106SymIntltEl"
        try:
            from flash_attn.flash_attn_interface import flash_attn_cuda
            HAS_FLASH_ATTENTION = True

            # Also check for softcapping
            from flash_attn import __version__ as flash_attn_version
            HAS_FLASH_ATTENTION_SOFTCAPPING = Version(flash_attn_version) >= Version("2.6.3")
            if not HAS_FLASH_ATTENTION_SOFTCAPPING:
                print(
                    "Unsloth: If you want to finetune Gemma 2, upgrade flash-attn to version 2.6.3 or higher!\n"\
                    "Newer versions support faster and less memory usage kernels for Gemma 2's attention softcapping!\n"\
                    "To update flash-attn, do the below:\n"\
                    '\npip install --no-deps --upgrade "flash-attn>=2.6.3"'
                )
        except:
            print(
                "Unsloth: Your Flash Attention 2 installation seems to be broken?\n"\
                "A possible explanation is you have a new CUDA version which isn't\n"\
                "yet compatible with FA2? Please file a ticket to Unsloth or FA2.\n"\
                "We shall now use Xformers instead, which does not have any performance hits!\n"\
                "We found this negligible impact by benchmarking on 1x A100."
            )

            # Stop Flash Attention from importing!
            import transformers.utils.import_utils
            transformers.utils.import_utils.is_flash_attn_2_available = lambda *args, **kwargs: False
            import transformers.utils
            transformers.utils.is_flash_attn_2_available = lambda *args, **kwargs: False

            HAS_FLASH_ATTENTION = False
        pass
    else:
        HAS_FLASH_ATTENTION = False
else:
    # Tri Dao's benchmark shows xformers is faster for now.
    HAS_FLASH_ATTENTION = False
pass

from transformers.models.llama.modeling_llama import logger

# =============================================
# Get Xformers
try:
    from xformers import __version__ as xformers_version
    # Temporarily disable 0.0.27 and higher - inference issues
    if False: #Version(xformers_version) >= Version("0.0.27"):
        raise ImportError(
            "Unsloth: If you are in Colab, we updated the top cell install instructions - please change it to below "\
            "then press Disconnect Runtime and then Restart it.\n"\
            "\n"\
            "%%capture\n"
            "# Installs Unsloth, Xformers (Flash Attention) and all other packages!\n"
            '!pip install "unsloth[colab-new] @ git+https://github.com/unslothai/unsloth.git"\n'
            '!pip install --no-deps "xformers<=0.0.27" trl peft accelerate bitsandbytes\n'\
            '\n'\
            f"Otherwise in local machines, your xformers version of {xformers_version} is too new.\n"\
            'Please downgrade xformers via `pip install --force-reinstall "xformers<=0.0.27"'
        )
    pass

    if   Version(torch_version) < Version("2.2.0") and Version(xformers_version) >= Version("0.0.24"):
        raise ImportError(
            f"Unsloth: You have torch = {torch_version} but xformers = {xformers_version}.\n"\
            f"Please install xformers < 0.0.24 for torch = {torch_version}."
        )
    elif Version(torch_version) < Version("2.3.0") and Version(xformers_version) >= Version("0.0.26"):
        raise ImportError(
            f"Unsloth: You have torch = {torch_version} but xformers = {xformers_version}.\n"\
            f"Please install xformers < 0.0.26 for torch = {torch_version}."
        )
    elif Version(torch_version) < Version("2.4.0") and Version(xformers_version) > Version("0.0.27"):
        raise ImportError(
            f"Unsloth: You have torch = {torch_version} but xformers = {xformers_version}.\n"\
            f"Please install xformers <= 0.0.27 for torch = {torch_version}."
        )
    pass

    from xformers._cpp_lib import _register_extensions
    try:
        _register_extensions() # Check if C++ modules are loaded correctly
    except Exception as error:
        raise ImportError(
            "Unsloth: Xformers was not installed correctly.\n"\
            "Please install xformers separately first.\n"\
            "Then confirm if it's correctly installed by running:\n"\
            "python -m xformers.info\n\n"
            "Longer error message:\n" + str(error)
        )
    pass
    import xformers.ops.fmha as xformers
    xformers_attention = xformers.memory_efficient_attention
except:
    xformers = None
    xformers_attention = None
    xformers_version = None
pass

# Check TRL version
from trl import __version__ as trl_version
# Unsloth now supports all TRL versions!
if False:#Version(trl_version) >= Version("0.9.0"):
    raise ImportError(
        "Unsloth: If you are in Colab, we updated the top cell install instructions - please change it to below "\
        "then press Disconnect Runtime and then Restart it.\n"\
        "\n"\
        "%%capture\n"
        "# Installs Unsloth, Xformers (Flash Attention) and all other packages!\n"
        '!pip install "unsloth[colab-new] @ git+https://github.com/unslothai/unsloth.git"\n'
        '!pip install --no-deps "xformers<=0.0.27" trl peft accelerate bitsandbytes\n'\
        '\n'\
        f"Otherwise in local machines, your TRL version of {trl_version} is too new.\n"\
        'Please downgrade TRL via `pip install --force-reinstall trl'
    )
pass

# =============================================
# Fix new Xformers versions TypeError: Multiple dispatch failed for 'torch._ops.aten.to.dtype_layout'
accelerate_old_send_to_device = None
accelerate_new_send_to_device = None
if Version(xformers_version) >= Version("0.0.27"):
    import accelerate.utils.operations
    if hasattr(accelerate.utils.operations, "send_to_device") and \
        accelerate.utils.operations.send_to_device.__name__ != "_fixed_send_to_device":
        accelerate_old_send_to_device = accelerate.utils.operations.send_to_device
        from accelerate.utils.operations import *
        send_to_device = inspect.getsource(accelerate.utils.operations.send_to_device)
        send_to_device = re.sub(
            r"([ ]{4,})return tensor\.to\(device\)",
            r"\1try: return tensor.to(device)\n\1except: return tensor",
            send_to_device,
        ).replace("def send_to_device", "def _fixed_send_to_device")
        exec(send_to_device)
        # accelerate.utils.operations.send_to_device = _fixed_send_to_device
        accelerate_new_send_to_device = _fixed_send_to_device
    pass
pass

# Transformers 4.46 breaks dynamic caching. This is a hack
import transformers.generation.configuration_utils
if hasattr(transformers.generation.configuration_utils, "ALL_CACHE_IMPLEMENTATIONS"):
    if type(transformers.generation.configuration_utils.ALL_CACHE_IMPLEMENTATIONS) is list:
        transformers.generation.configuration_utils.ALL_CACHE_IMPLEMENTATIONS.append("dynamic")
    pass
pass
# =============================================

# =============================================
# Torch compile settings
UNSLOTH_COMPILE_DEBUG         = os.environ.get("UNSLOTH_COMPILE_DEBUG",         "0") == "1"
UNSLOTH_COMPILE_MAXIMUM       = os.environ.get("UNSLOTH_COMPILE_MAXIMUM",       "0") == "1"
UNSLOTH_COMPILE_IGNORE_ERRORS = os.environ.get("UNSLOTH_COMPILE_IGNORE_ERRORS", "1") == "1"
# Just remove max_autotune_gemm warning
import functools
@functools.lru_cache(None)
def is_big_gpu(index):
    sms = torch.cuda.get_device_properties(index).multi_processor_count
    if sms < 80:  # V100
        # log.warning("not enough SMs to use max_autotune_gemm mode")
        return False
    return True
import torch._inductor.utils
torch._inductor.utils.is_big_gpu = is_big_gpu
patch_torch_compile(
    debug = UNSLOTH_COMPILE_DEBUG,
    O3 = UNSLOTH_COMPILE_MAXIMUM,
    ignore_errors = UNSLOTH_COMPILE_IGNORE_ERRORS,
)

torch_compile_options = {
    "epilogue_fusion"   : True,
    "max_autotune"      : True,
    "shape_padding"     : True,
    "trace.enabled"     : UNSLOTH_COMPILE_DEBUG,
    "triton.cudagraphs" : False,
}

import accelerate
def torch_compile_kwargs(*args, **kwargs):
    print("Unsloth: Enabled auto compiling")
    return {"dynamic" : True, "fullgraph" : False, "options" : torch_compile_options,}
pass

accelerate.utils.dataclasses.TorchDynamoPlugin.to_kwargs = torch_compile_kwargs
accelerate.utils.TorchDynamoPlugin.to_kwargs             = torch_compile_kwargs
accelerate.accelerator.TorchDynamoPlugin.to_kwargs       = torch_compile_kwargs
del accelerate

def patch_regional_compilation():
    # Regional torch 2.5 Recompilation - weirdly very slow??
    if torch.nn.ModuleList.__name__ == "UnslothModuleList": return
    # Only works for torch 2.5
    if Version(torch.__version__) < Version("2.5.0"): return

    old_module_list = torch.nn.ModuleList
    os.environ["UNSLOTH_PATCHED"] = "1"

    def UnslothModuleList(*args, **kwargs):
        if len(args) == 1 and len(kwargs) == 0 and type(args[0]) is list:
            args = [old_module_list([torch.compile(x, dynamic = True, options = torch_compile_options, fullgraph = False) for x in args[0]])]
        return old_module_list(*args, **kwargs)
    pass
    UnslothModuleList.__doc__ = old_module_list.__doc__

    torch.nn.ModuleList = UnslothModuleList
    return
pass

# =============================================

def prepare_model_for_kbit_training(
    model                      : Any,
    use_gradient_checkpointing : Optional = True,
    use_reentrant              : Optional[bool] = True,
) -> Any:
    """
    Calculates where to place the gradient checkpoints given n_layers.
    We also freeze all other layers's gradients

    Args:
        model: Any LlamaModel with layers.
        use_gradient_checkpointing (`bool`, *optional*):
            Default enabled. Provides memory savings by not saving all activations,
            but only some.
        use_reentrant (`bool`, *optional*):
            https://github.com/pytorch/pytorch/blob/main/torch/utils/checkpoint.py#L354
            Optimal gradient checkpointing algorithm which will be the default in
            future Pytorch versions.
    """

    # Freeze all parameters except LoRA
    with torch.no_grad():
        for name, param in model.named_parameters():
            if ".lora_A." in name or ".lora_B." in name or ".lora_magnitude_vector" in name:
                param.requires_grad_(True)
                # Also must be in float32!
                if param.dtype != torch.float32:
                    name = name.replace("base_model", "model", 1)
                    layer_number = re.search(r"\.[\d]{1,}\.", name).group(0)
                    name = name.replace(layer_number, f"[{layer_number[1:-1]}].")
                    name = name.replace(".weight", "", 1)
                    exec(f"{name}.to(torch.float32)")
                pass
            else:
                param.requires_grad_(False)
        pass
    pass

    # Gradient checkpointing!
    if use_gradient_checkpointing == "unsloth":

        # Saves VRAM!
        original_model = model
        while hasattr(original_model, "model"):
            original_model._offloaded_gradient_checkpointing = True
            original_model = original_model.model
        pass
        original_model._offloaded_gradient_checkpointing = True
        
        model.gradient_checkpointing_enable()

    elif use_gradient_checkpointing == True:
        model.gradient_checkpointing_enable()
    pass

    # If use_reentrant = True which is the Pytorch default, we just make the input requires_grad.
    if use_reentrant:
        if hasattr(model, "enable_input_require_grads"):
            model.enable_input_require_grads()
        else:
            def make_inputs_require_grad(module, input, output):
                output.requires_grad_(True)
            model.get_input_embeddings().register_forward_hook(make_inputs_require_grad)

    return model
pass

# =============================================
# Weirdly LoraLayer.update_layer downcasts PEFT layers to float16??
# For mixed precision, we need it to be in float32 not float16.
from peft import __version__ as peft_version
if Version(peft_version) < Version("0.12.0"):
    from peft.tuners.lora.layer import LoraLayer
    try:
        source = inspect.getsource(LoraLayer.update_layer)
        text = "if weight is not None:\n"
        start = source.find(text) + len(text)
        end = source.find("self.to(weight.device)", start)
        spaces = re.findall(r"^([ ]{1,})break", source, flags = re.MULTILINE)[0]
        source = source.replace(source[start : end], spaces)
        spaces = len(re.match(r"[\s]{1,}", source).group(0))
        lines = source.split("\n")
        source = "\n".join(x[spaces:] for x in lines)
        source = re.sub("([^\.])nn\.", r"\1torch.nn.", source)
        source = source.replace("def update_layer", "def LoraLayer_update_layer")
        exec(source, globals())

        # Fix up incorrect downcasting of LoRA weights
        from peft.tuners.lora.layer import LoraLayer
        LoraLayer.update_layer = LoraLayer_update_layer
        from peft.tuners.lora import LoraLayer
        LoraLayer.update_layer = LoraLayer_update_layer
    except:
        logger.warning_once(
            "Unsloth unsuccessfully patched LoraLayer.update_layer. Please file a bug report.\n"\
            "Luckily, your training run will still work in the meantime!"
        )
    pass
pass

# =============================================

import psutil
def _get_statistics(statistics = None, force_download = True):
    # We log some basic stats about which environment is being used.
    # We simply download a README.md file from HF - all data is made public.
    # This is simply so we can check if some envs are broken or not.
    # You can disable this by commenting the below out
    try:
        n_cpus = psutil.cpu_count(logical = False)
        keynames = "\n" + "\n".join(os.environ.keys())
        if statistics is not None: pass
        elif "\nCOLAB_"  in keynames and n_cpus == 1: statistics = "colab"
        elif "\nCOLAB_"  in keynames: statistics = "colabpro"
        elif "\nKAGGLE_" in keynames: statistics = "kaggle"
        elif "\nRUNPOD_" in keynames: statistics = "runpod"
        elif "\nAWS_"    in keynames: statistics = "aws"
        elif "\nAZURE_"  in keynames: statistics = "azure"
        # elif "\nK_" in keynames or "\nFUNCTION_" in keynames: statistics = "gcp"
        elif "\nINVOCATION_ID" in keynames: statistics = "lambda"
        # else: statistics = "other"
        else:
            def try_vllm_check():
                vendor_files = (
                    "/sys/class/dmi/id/product_version",
                    "/sys/class/dmi/id/bios_vendor",
                    "/sys/class/dmi/id/product_name",
                    "/sys/class/dmi/id/chassis_asset_tag",
                    "/sys/class/dmi/id/sys_vendor",
                )
                from pathlib import Path
                for vendor_file in vendor_files:
                    path = Path(vendor_file)
                    if path.is_file():
                        file_content = path.read_text().lower()
                        if   "amazon"                in file_content: return "aws"
                        elif "microsoft corporation" in file_content: return "azure"
                        elif "google"                in file_content: return "gcp"
                return "other"
            pass
            try:    statistics = try_vllm_check()
            except: statistics = "other"
        pass
        if statistics is not None:
            from transformers import AutoModelForCausalLM
            stats_model = AutoModelForCausalLM.from_pretrained(
                f"unslothai/{statistics}",
                force_download = force_download,
            )
            del stats_model
        pass
    except:
        pass
pass


def get_statistics():
    # We log some basic stats about which environment is being used.
    # We simply download a README.md file from HF - all data is made public.
    # This is simply so we can check if some envs are broken or not.
    # You can disable this by setting UNSLOTH_DISABLE_STATISTICS
    import os
    if "UNSLOTH_DISABLE_STATISTICS" in os.environ: return
    from huggingface_hub.utils import disable_progress_bars, enable_progress_bars, are_progress_bars_disabled
    disabled = False
    if not are_progress_bars_disabled():
        disable_progress_bars()
        disabled = True
    pass
    _get_statistics(None)
    _get_statistics("repeat", force_download = False)
    try:
        vram = torch.cuda.get_device_properties(0).total_memory / 1024 / 1024 / 1024
        if   vram <= 8 : vram = 8
        elif vram <= 16: vram = 16
        elif vram <= 20: vram = 20
        elif vram <= 24: vram = 24
        elif vram <= 40: vram = 40
        elif vram <= 48: vram = 48
        elif vram <= 80: vram = 80
        else: vram = 96
        _get_statistics(f"vram-{vram}")
    except:
        pass
    pass
    try:
        devices = torch.cuda.device_count()
        _get_statistics(f"{devices if devices <= 8 else 9}")
    except:
        pass
    if disabled: enable_progress_bars()
pass


# =============================================
# Fixes Bitsandbytes to remove missing warnings
from transformers.utils.quantization_config import BitsAndBytesConfig, QuantizationMethod
from inspect import getsource
from accelerate.utils.dataclasses import DistributedType
BitsAndBytesConfig__init__ = getsource(BitsAndBytesConfig.__init__)
BitsAndBytesConfig__init__ = re.sub(
    r"if[\s]{1,}kwargs\:[\s]{1,}.+?\n",
    "",
    BitsAndBytesConfig__init__,
    flags = re.MULTILINE,
)
BitsAndBytesConfig__init__ = BitsAndBytesConfig__init__.split("\n")
length_spaces = len(re.match(r"[\s]{1,}", BitsAndBytesConfig__init__[0]).group(0))
BitsAndBytesConfig__init__ = "\n".join(x[length_spaces:] for x in BitsAndBytesConfig__init__)
BitsAndBytesConfig__init__ = BitsAndBytesConfig__init__.replace(
    "__init__",
    "_BitsAndBytesConfig__init__",
)

def _prepare_backend(
    self, cpu = False, sagemaker_dp = False, backend: str = None,
) -> tuple[str, DistributedType]:
    return None, DistributedType.NO
pass
import accelerate.state
accelerate.state.PartialState._prepare_backend = _prepare_backend

import accelerate.accelerator
prepare = inspect.getsource(accelerate.accelerator.Accelerator.prepare)
prepare = prepare.split("\n")
spaces = prepare[0].find("def")
prepare = "\n".join(x[spaces:] for x in prepare)
x = "for obj in args:"
s = " "*spaces
prepare = prepare.replace(x, f'self.state.distributed_type = DistributedType.NO\n{s}{x}', 1)
exec(prepare, globals())
accelerate.accelerator.Accelerator.prepare = prepare

exec(BitsAndBytesConfig__init__, globals())

import transformers.utils.quantization_config
transformers.utils.quantization_config.BitsAndBytesConfig.__init__ = _BitsAndBytesConfig__init__
# =============================================

# Offloading to disk for modules (lm_head, embed_tokens)
import pickle

def offload_to_disk(W, model, name, temporary_location : str = "_unsloth_temporary_saved_buffers"):
    file_location = os.path.join(temporary_location, model.config._name_or_path)
    if not os.path.exists(file_location):
        os.makedirs(file_location)
    pass

    filename = os.path.join(file_location, f"{name}.pt")
    W = W.weight if hasattr(W, "weight") else W
    torch.save(W, filename, pickle_module = pickle, pickle_protocol = pickle.HIGHEST_PROTOCOL,)
    offloaded_W = torch.load(filename, map_location = "cpu", mmap = True)
    offloaded_W._offloaded_file_location = filename
    return offloaded_W
pass


def offload_input_embeddings(model, temporary_location : str = "_unsloth_temporary_saved_buffers"):
    offloaded_W = offload_to_disk(model.get_input_embeddings(), model, "input_embeddings", temporary_location)
    new_input_embeddings = torch.nn.Embedding.from_pretrained(offloaded_W)
    new_input_embeddings._offloaded_file_location = offloaded_W._offloaded_file_location
    model.set_input_embeddings(new_input_embeddings)
    return
pass


def offload_output_embeddings(model, temporary_location : str = "_unsloth_temporary_saved_buffers"):
    offloaded_W = offload_to_disk(model.get_output_embeddings(), model, "output_embeddings", temporary_location)

    new_output_embeddings = torch.nn.Linear(1, 1, bias = None)
    del new_output_embeddings.weight
    new_output_embeddings.weight = offloaded_W
    new_output_embeddings.in_features  = offloaded_W.shape[1]
    new_output_embeddings.out_features = offloaded_W.shape[0]

    new_output_embeddings._offloaded_file_location = offloaded_W._offloaded_file_location
    model.set_output_embeddings(new_output_embeddings)
    return
pass


# Fixes a weird Torch 2.3 bug which says T4s have bfloat16
def is_bfloat16_supported():
    return SUPPORTS_BFLOAT16
pass


# Patches models to add RoPE Scaling
def patch_linear_scaling(
    model_name = "gemma2",
    rope_module = None,
    scaled_rope_module = None,
    attention_module = None,
):
    assert(rope_module is not None and scaled_rope_module is not None)
    assert(attention_module is not None)

    rope_name = rope_module.__name__
    scaled_rope_name = scaled_rope_module.__name__
    model_filepath = f"transformers.models.{model_name}.modeling_{model_name}"
    exec_code = \
        f"import torch.nn as nn\n"\
        f"from typing import Union, Optional, List, Any, Callable, Tuple\n"\
        f"from {model_filepath} import logger, "\
        f"{model_name.title()}Attention, {model_name.title()}Config"

    try:
        function = inspect.getsource(attention_module.__init__)
    except:
        # Most likely already patched!
        return None, None
    where = function.find("def")
    function = function.split("\n")
    function = "\n".join(x[where:] for x in function)
    init_name = f"{model_name.title()}Attention__init__"
    function = function.replace("def __init__", f"def {init_name}")
    function = function.replace(
        "super().__init__()",
        f"super({model_name.title()}Attention, self).__init__()",
    )
    fix_rope_function = """
    if getattr(self.config, "rope_scaling", None) is None:
        self.rotary_emb = {rope_function}(
            dim = self.head_dim,
            max_position_embeddings=self.max_position_embeddings,
            base=self.rope_theta,
        )
    else:
        scaling_type = self.config.rope_scaling["type"]
        scaling_factor = self.config.rope_scaling["factor"]
        if scaling_type == "linear":
            self.rotary_emb = {scaled_rope_function}(
                dim = self.head_dim,
                max_position_embeddings=self.max_position_embeddings,
                scaling_factor=scaling_factor,
                base=self.rope_theta,
            )
        else:
            raise ValueError(f"Unknown RoPE scaling type {{scaling_type}}")
    pass
    """
    fix_rope_function = fix_rope_function.format(
        rope_function        = rope_module.__name__,
        scaled_rope_function = scaled_rope_module.__name__,
    )
    rotary_emb = re.findall(
        "self.rotary_emb = .+?\)", function,
        flags = re.DOTALL | re.MULTILINE,
    )
    if len(rotary_emb) == 0: return None, function
    rotary_emb = rotary_emb[0]
    function = function.replace(rotary_emb, fix_rope_function, 1)
    function = exec_code + "\n\n" + function
    return init_name, function
pass


# Patches for Llama-3 LlamaExtendedRotaryEmbedding
def patch_llama_rope_scaling(
    model_name = "llama",
    rope_module = None,
    scaled_rope_module = None,
    extended_rope_module = None,
    attention_module = None,
    longrope_module = None,
):
    assert(\
        rope_module is not None and \
        scaled_rope_module is not None and \
        extended_rope_module is not None
    )
    assert(attention_module is not None)

    rope_name = rope_module.__name__
    scaled_rope_name = scaled_rope_module.__name__
    model_filepath = f"transformers.models.{model_name}.modeling_{model_name}"
    exec_code = \
        f"import torch.nn as nn\n"\
        f"from typing import Union, Optional, List, Any, Callable, Tuple\n"\
        f"from {model_filepath} import logger, "\
        f"{model_name.title()}Attention, {model_name.title()}Config"

    try:
        function = inspect.getsource(attention_module.__init__)
    except:
        # Most likely already patched!
        return None, None
    where = function.find("def")
    function = function.split("\n")
    function = "\n".join(x[where:] for x in function)
    init_name = f"{model_name.title()}Attention__init__"
    function = function.replace("def __init__", f"def {init_name}")
    function = function.replace(
        "super().__init__()",
        f"super({model_name.title()}Attention, self).__init__()",
    )
    fix_rope_function = """
    if getattr(self.config, "rope_scaling", None) is None:
        self.rotary_emb = {rope_function}(
            dim = self.head_dim,
            max_position_embeddings=self.max_position_embeddings,
            base=self.rope_theta,
        )
    else:
        scaling_type1 = self.config.rope_scaling.get("type", None)
        scaling_type2 = self.config.rope_scaling.get("rope_type", None)
        scaling_type = scaling_type1 if scaling_type1 is not None else scaling_type2
        scaling_factor = self.config.rope_scaling.get("factor")

        if scaling_type == "linear":
            self.rotary_emb = {scaled_rope_function}(
                dim = self.head_dim,
                max_position_embeddings=self.max_position_embeddings,
                scaling_factor=scaling_factor,
                base=self.rope_theta,
            )
        elif scaling_type == "llama3":
            self.rotary_emb = {extended_rope_function}(
                dim = self.head_dim,
                max_position_embeddings=self.max_position_embeddings,
                base=self.rope_theta,
            )
        elif scaling_type == "longrope":
            self.rotary_emb = {longrope_rope_function}(
                dim = self.head_dim,
                max_position_embeddings = self.max_position_embeddings,
                original_max_position_embeddings = self.config.original_max_position_embeddings,
                base = self.rope_theta,
                short_factor = self.config.rope_scaling['short_factor'],
                long_factor  = self.config.rope_scaling['long_factor' ],
            )
        else:
            raise ValueError(f"Unknown RoPE scaling type {{scaling_type}}")
    pass
    """

    fix_rope_function = fix_rope_function.format(
        rope_function          = rope_module.__name__,
        scaled_rope_function   = scaled_rope_module.__name__,
        extended_rope_function = extended_rope_module.__name__,
        longrope_rope_function = \
            (longrope_module if longrope_module is not None else rope_module).__name__
    )
    rotary_emb = re.findall(
        "self.rotary_emb = .+?\)", function,
        flags = re.DOTALL | re.MULTILINE,
    )
    if len(rotary_emb) == 0: return None, function
    rotary_emb = rotary_emb[0]
    function = function.replace(rotary_emb, fix_rope_function, 1)
    function = exec_code + "\n\n" + function
    return init_name, function
pass


def check_nvidia():
    # Unsloth doesn't work yet on AMD devices - we're working on it!
    output = np.array([0,])
    try:
        output = subprocess.check_output("nvidia-smi --query-gpu=memory.used --format=csv", shell = True)
        output = re.findall(rb'([\d]{1,})[\s]{1,}M', output)
        output = np.array([int(x.decode('utf-8'))/1024 for x in output])
    except:
        if not torch.cuda.is_available():
            raise RuntimeError("Unsloth: We do not support AMD / Intel machines yet - it is a work in progress!")    
    return output
pass
PRE_CHECK = check_nvidia()


def create_boolean_mask(n = 4096, sliding_window = 2048):
    # Creates a boolean mask for attention
    mask = torch.ones(n, n, dtype = torch.bool)
    if sliding_window == 0:
        return torch.triu(mask, diagonal = 1, out = mask)
    pass
    torch.triu(mask, diagonal = 0, out = mask)
    torch.triu(mask.T, diagonal = -sliding_window, out = mask.T)
    mask = mask.T
    torch.logical_not(mask, out = mask)
    return mask
pass


def test_mask_creation():
    from transformers.modeling_attn_mask_utils import AttentionMaskConverter
    for n in range(2, 23):
        for s in range(1, 23):
            correct_mask = AttentionMaskConverter(
                is_causal = True,
                sliding_window = s,
            ).to_causal_4d(1, n, n, dtype = torch.float16,).squeeze(0).squeeze(0)
            correct_mask = (correct_mask == correct_mask.min())
            our_mask = create_boolean_mask(n = n, sliding_window = s)
            assert(torch.all(correct_mask == our_mask))
        pass
        correct_mask = AttentionMaskConverter(
            is_causal = True,
            sliding_window = None,
        ).to_causal_4d(1, n, n, dtype = torch.float16,).squeeze(0).squeeze(0)
        correct_mask = (correct_mask == correct_mask.min())
        our_mask = create_boolean_mask(n = n, sliding_window = 0)
        assert(torch.all(correct_mask == our_mask))
    pass
pass


def _unsloth_get_batch_samples(self, epoch_iterator, num_batches):
    batch_samples = []
    num_items_in_batch = None
    for _ in range(num_batches):
        try:
            batch_samples += [next(epoch_iterator)]
        except StopIteration:
            break
    if len(batch_samples) > 0 and "labels" in batch_samples[0]:
        try:
            num_items_in_batch = sum(
                [torch.count_nonzero(x["labels"][..., 1:] != -100) for x in batch_samples]
            )
        except TypeError:
            pass
    return batch_samples, num_items_in_batch
pass


def _unsloth_pre_compute_loss(self, model, inputs, *args, **kwargs):
    if "num_items_in_batch" in kwargs:
        if "num_items_in_batch" not in inputs:
            inputs["num_items_in_batch"] = kwargs["num_items_in_batch"]
        pass
    pass
    return self._old_compute_loss(model, inputs, *args, **kwargs)
pass


def patch_gradient_accumulation_fix(Trainer):
    # Fixes gradient accumulation 
    import inspect
    if hasattr(Trainer, "get_batch_samples"):
        if Trainer.get_batch_samples.__name__ == "_unsloth_get_batch_samples": return
        if \
            not inspect.getsource(Trainer.get_batch_samples).strip()\
            .endswith("return batch_samples, num_items_in_batch"):

            raise NotImplementedError("Unsloth: Please make a Github issue immediately!!")
        else:
            if Trainer.get_batch_samples.__name__ != "_unsloth_get_batch_samples":
                Trainer.get_batch_samples = _unsloth_get_batch_samples
            pass

            # Also fix passing in num_items_in_batch
            if not hasattr(Trainer, "_old_compute_loss"):
                Trainer._old_compute_loss = Trainer.compute_loss
                Trainer.compute_loss = _unsloth_pre_compute_loss
            pass
        pass
    else:
        logger.warning_once(
            "Unsloth: We fixed a gradient accumulation bug, "\
            "but it seems like you don't have the latest transformers version!\n"\
            "Please update transformers, TRL and unsloth via:\n"\
            '`pip install --upgrade --no-cache-dir --no-deps unsloth transformers git+https://github.com/huggingface/trl.git`'
        )
    pass

    # Also fix up loss scaling ie negate loss *= self.args.gradient_accumulation_steps
    if Trainer.training_step.__name__ == "_unsloth_training_step": return
    if "num_items_in_batch" not in inspect.signature(Trainer.training_step).parameters: return

    function = inspect.getsource(Trainer.training_step)
    where = function.find("def")
    function = function.split("\n")
    function = "\n".join(x[where:] for x in function)

    # Import all variables that need importing
    import transformers.trainer
    items_in_trainer = dir(transformers.trainer)
    good_items = []
    for item in items_in_trainer:
        # TODO: Support Deepspeed
        if item.startswith(("deepspeed", "xm", "met", "smp")): continue
        if item in function: good_items.append(item)
    pass
    exec("from transformers.trainer import (" + ", ".join(x for x in good_items) + ")", globals())

    # Accelerate does / self.args.gradient_accumulation_steps internally, so if we already
    # summed it up and did the division before hand, we have to negate it.
    function = function.replace(
        "loss *= self.args.gradient_accumulation_steps",
        "if num_items_in_batch is not None: loss *= self.args.gradient_accumulation_steps",
    )
    function = function.replace("def training_step", "def _unsloth_training_step", 1)
    exec(function, globals())
    Trainer.training_step = _unsloth_training_step
pass


def patch_tokenizer(model, tokenizer):
    model, tokenizer = _patch_tokenizer(model, tokenizer)
    if model is not None:
        model.config.update({"unsloth_version" : __version__})
    return model, tokenizer
pass


def patch_fast_lora():
    import peft.tuners.lora.bnb
    peft.tuners.lora.bnb.Linear4bit.forward = fast_lora_forward
pass


def unsloth_compile_transformers(
    model_name,
    token                   = None,
    revision                = None,
    trust_remote_code       = False,
    sdpa_dynamic_mask       = True,
    sdpa_bool_masks         = True,
    sdpa_gqa_replace        = True,
    sdpa_dynamic_compile    = True,
    compile_attention       = True,
    disable_causal_masks    = True,
    compile_torch_modules   = True,
    compile_custom_modules  = True,
    compile_function_calls  = True,
    fuse_lm_head            = True,
    gradient_checkpointing  = True,
    manual_replacements     = True,
    epilogue_fusion         = True,
    max_autotune            = False,
    shape_padding           = True,
    cudagraphs              = False,
    debug                   = False,
    import_from_cache       = False,
    disable                 = False,
):
    if disable: return
    model_types = get_transformers_model_type(
        model_name        = model_name,
        token             = token,
        revision          = revision,
        trust_remote_code = trust_remote_code,
    )
    for model_type in model_types:
        _unsloth_compile_transformers(
            model_type,
            sdpa_dynamic_mask      = sdpa_dynamic_mask,
            sdpa_bool_masks        = sdpa_bool_masks,
            sdpa_gqa_replace       = sdpa_gqa_replace,
            sdpa_dynamic_compile   = sdpa_dynamic_compile,
            compile_attention      = compile_attention,
            disable_causal_masks   = disable_causal_masks,
            compile_torch_modules  = compile_torch_modules,
            compile_custom_modules = compile_custom_modules,
            compile_function_calls = compile_function_calls,
            fuse_lm_head           = fuse_lm_head,
            gradient_checkpointing = gradient_checkpointing,
            manual_replacements    = manual_replacements,
            epilogue_fusion        = epilogue_fusion,
            max_autotune           = max_autotune,
            shape_padding          = shape_padding,
            cudagraphs             = cudagraphs,
            debug                  = debug,
            import_from_cache      = import_from_cache,
            disable                = disable,
        )
    pass
    return model_types
pass<|MERGE_RESOLUTION|>--- conflicted
+++ resolved
@@ -12,11 +12,7 @@
 # See the License for the specific language governing permissions and
 # limitations under the License.
 
-<<<<<<< HEAD
-__version__ = "2024.11.8"
-=======
 __version__ = "2024.11.9"
->>>>>>> 228b3cf4
 
 __all__ = [
     "prepare_model_for_kbit_training",
