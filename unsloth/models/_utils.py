--- conflicted
+++ resolved
@@ -12,11 +12,7 @@
 # See the License for the specific language governing permissions and
 # limitations under the License.
 
-<<<<<<< HEAD
-__version__ = "2025.5.4"
-=======
 __version__ = "2025.5.5"
->>>>>>> 6e5534dc
 
 __all__ = [
     "SUPPORTS_BFLOAT16",
